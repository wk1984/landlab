language: python
python:
  - "2.6"
  - "2.7"
  - "3.3"
  - "3.4"
os:
  - linux
  - osx

install:
  - echo "Build on $TRAVIS_OS_NAME for Python $TRAVIS_PYTHON_VERSION"
  - bash .travis/install_python.sh
  - export PATH="$HOME/miniconda/bin:$PATH"
  - source activate test-env
  - pip install coveralls
  - if [[ "$TRAVIS_PYTHON_VERSION" == 3.* ]]; then
      bash .travis/convert_to_python_3.sh;
    fi
  - python setup.py install

<<<<<<< HEAD
script: nosetests --with-coverage --cover-package=landlab
=======
script:
  - (cd docs && make html)
  - nosetests
>>>>>>> ccfb35aa

virtualenv:
  system_site_packages: false

after_success:
  coveralls<|MERGE_RESOLUTION|>--- conflicted
+++ resolved
@@ -19,13 +19,9 @@
     fi
   - python setup.py install
 
-<<<<<<< HEAD
-script: nosetests --with-coverage --cover-package=landlab
-=======
-script:
+script: 
   - (cd docs && make html)
-  - nosetests
->>>>>>> ccfb35aa
+  - nosetests --with-coverage --cover-package=landlab
 
 virtualenv:
   system_site_packages: false
