--- conflicted
+++ resolved
@@ -20,11 +20,7 @@
 
 from __future__ import absolute_import
 
-<<<<<<< HEAD
-__version__ = '0.2.3'
-=======
 __version__ = '0.5.0'
->>>>>>> 10d3cd9b
 
 
 import os
