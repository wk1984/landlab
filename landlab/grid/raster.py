--- conflicted
+++ resolved
@@ -3785,9 +3785,6 @@
         """Stub for adding unit tests to RasterModelGrid."""
         pass
 
-<<<<<<< HEAD
-    @deprecated(use=aspect, version=1.0)
-=======
     def calc_unit_normal_of_patch(self, elevs='topographic__elevation'):
         """Calculate and return the unit normal vector <a, b, c> to a patch.
 
@@ -4138,7 +4135,7 @@
         else:
             return slope_mag
 
->>>>>>> 95aea4a5
+    @deprecated(use='calc_aspect', version=1.0)
     def calculate_aspect_at_nodes_bestFitPlane(self, id, val):
         """Aspect at nodes.
 
@@ -4250,11 +4247,7 @@
         # return slope alone
         return s
 
-<<<<<<< HEAD
     @deprecated(use='calc_slope_of_node, calc_aspect', version=1.0)
-=======
-    @deprecated(use='calc_slope_of_node', version=1.0)
->>>>>>> 95aea4a5
     def calculate_slope_aspect_at_nodes_burrough(self, ids=None,
                                                  vals='Elevation'):
         """Calculate topographic slope.
