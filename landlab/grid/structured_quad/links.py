--- conflicted
+++ resolved
@@ -501,34 +501,21 @@
     >>> from landlab.grid.structured_quad.links import node_link_ids
     >>> (links, offset) = node_link_ids((3, 4))
     >>> links
-<<<<<<< HEAD
-    array([ 8,  0,  9,  1,  8, 10,  2,  9,  3, 10, 11,  4,  0, 12,  5, 11,  1,
-           13,  6, 12,  2,  7, 13,  3, 14,  4, 15, 14,  5, 16, 15,  6, 16,  7])
-
-=======
-    array([ 3,  0,  0,  4,  1,  1,  5,  2,  2,  6,  3, 10,  7,  4,  7, 11,  8,
-            5,  8, 12,  9,  6,  9, 13, 10, 14, 11, 14, 15, 12, 15, 16, 13, 16])
->>>>>>> e7bb87ee
+    array([ 0,  3,  1,  4,  0,  2,  5,  1,  6,  2,
+            7, 10,  3,  8, 11,  7,  4,  9, 12,  8,  5, 13,  9,  6,
+           14, 10, 15, 14, 11, 16, 15, 12, 16, 13])
     >>> offset
     array([ 0,  2,  5,  8, 10, 13, 17, 21, 24, 26, 29, 32, 34])
 
     The links attached to node 0
 
     >>> links[offset[0]:offset[1]]
-<<<<<<< HEAD
-    array([8, 0])
-=======
-    array([3, 0])
->>>>>>> e7bb87ee
+    array([0, 3])
 
     The links attached to node 5
 
     >>> links[offset[5]:offset[6]]
-<<<<<<< HEAD
-    array([12,  5, 11,  1])
-=======
-    array([ 4,  7, 11,  8])
->>>>>>> e7bb87ee
+    array([ 8, 11,  7,  4])
     """
     (in_vert, in_horiz) = _node_in_link_ids(shape)
     (out_vert, out_horiz) = _node_out_link_ids(shape)
@@ -650,11 +637,7 @@
 
 
 def active_link_ids(shape, node_status):
-<<<<<<< HEAD
-    """Get ids of active links.
-=======
     """Get active links.
->>>>>>> e7bb87ee
 
     Parameters
     ----------
@@ -1651,41 +1634,22 @@
     >>> rmg = RasterModelGrid(4, 5)
     >>> horizontal_links = horizontal_link_ids(rmg.shape).flatten()
     >>> d4_horizontal_link_neighbors(rmg.shape, horizontal_links)
-<<<<<<< HEAD
-    array([[16, 19, -1, -1],
-           [17, 20, 15, -1],
-           [18, 21, 16, -1],
-           [-1, 22, 17, -1],
-           [20, 23, -1, 15],
-           [21, 24, 19, 16],
-           [22, 25, 20, 17],
-           [-1, 26, 21, 18],
-           [24, 27, -1, 19],
-           [25, 28, 23, 20],
-           [26, 29, 24, 21],
-           [-1, 30, 25, 22],
-           [28, -1, -1, 23],
-           [29, -1, 27, 24],
-           [30, -1, 28, 25],
-           [-1, -1, 29, 26]])
-=======
-    array([[-1, -1,  9,  1],
-           [-1,  0, 10,  2],
-           [-1,  1, 11,  3],
-           [-1,  2, 12, -1],
-           [ 0, -1, 18, 10],
-           [ 1,  9, 19, 11],
-           [ 2, 10, 20, 12],
-           [ 3, 11, 21, -1],
-           [ 9, -1, 27, 19],
-           [10, 18, 28, 20],
-           [11, 19, 29, 21],
-           [12, 20, 30, -1],
-           [18, -1, -1, 28],
-           [19, 27, -1, 29],
-           [20, 28, -1, 30],
-           [21, 29, -1, -1]])
->>>>>>> e7bb87ee
+    array([[ 1,  9, -1, -1],
+           [ 2, 10,  0, -1],
+           [ 3, 11,  1, -1],
+           [-1, 12,  2, -1],
+           [10, 18, -1,  0],
+           [11, 19,  9,  1],
+           [12, 20, 10,  2],
+           [-1, 21, 11,  3],
+           [19, 27, -1,  9],
+           [20, 28, 18, 10],
+           [21, 29, 19, 11],
+           [-1, 30, 20, 12],
+           [28, -1, -1, 18],
+           [29, -1, 27, 19],
+           [30, -1, 28, 20],
+           [-1, -1, 29, 21]])
     """
     # First we find *south* neighbors...
     south = horizontal_south_link_neighbor(shape, horizontal_ids,
@@ -1770,17 +1734,10 @@
     >>> horizontal_ids = horizontal_active_link_ids(
     ...     rmg.shape, active_ids)
     >>> d4_horizontal_active_link_neighbors(rmg.shape, horizontal_ids)
-<<<<<<< HEAD
-    array([[21, 24, -1, -1],
-           [-1, 25, 20, -1],
-           [25, -1, -1, 20],
-           [-1, -1, 24, 21]])
-=======
-    array([[-1, -1, 19, 11],
-           [-1, 10, 20, -1],
-           [10, -1, -1, 20],
-           [11, 19, -1, -1]])
->>>>>>> e7bb87ee
+    array([[11, 19, -1, -1],
+           [-1, 20, 10, -1],
+           [20, -1, -1, 10],
+           [-1, -1, 19, 11]])
     """
     # To do this we simply call the find_d4_horizontal_neighbors() function
     # which gives the neighbors for ALL horizontal links in an array, even
@@ -1848,14 +1805,10 @@
     >>> rmg = RasterModelGrid((4, 5))
     >>> vertical_links = vertical_link_ids(rmg.shape)
     >>> vertical_south_link_neighbor(rmg.shape, vertical_links)
-<<<<<<< HEAD
     ...     # doctest: +NORMALIZE_WHITESPACE
     array([-1, -1, -1, -1, -1,
-            0,  1,  2,  3,  4,
-            5,  6,  7,  8,  9])
-=======
-    array([-1, -1, -1, -1, -1,  4,  5,  6,  7,  8, 13, 14, 15, 16, 17])
->>>>>>> e7bb87ee
+            4,  5,  6,  7,  8,
+            13, 14, 15, 16, 17])
     """
     # First, we find the shape of the vertical link array given the shape
     # of the raster model grid. In our example, the shape of vertical links for
@@ -1936,14 +1889,10 @@
     >>> rmg = RasterModelGrid(4, 5)
     >>> vertical_links = vertical_link_ids(rmg.shape)
     >>> vertical_west_link_neighbor(rmg.shape, vertical_links)
-<<<<<<< HEAD
     ...     # doctest: +NORMALIZE_WHITESPACE
-    array([-1,  0,  1,  2,  3,
-           -1,  5,  6,  7,  8,
-           -1, 10, 11, 12, 13])
-=======
-    array([-1,  4,  5,  6,  7, -1, 13, 14, 15, 16, -1, 22, 23, 24, 25])
->>>>>>> e7bb87ee
+    array([-1,  4,  5,  6,  7,
+           -1, 13, 14, 15, 16,
+           -1, 22, 23, 24, 25])
     """
     # First, we find the shape of the vertical link array given the shape
     # of the raster model grid. In our example, the shape of vertical links for
@@ -2028,15 +1977,10 @@
     >>> rmg = RasterModelGrid(4, 5)
     >>> vertical_ids = vertical_link_ids(rmg.shape)
     >>> vertical_north_link_neighbor(rmg.shape, vertical_ids)
-<<<<<<< HEAD
     ...     # doctest: +NORMALIZE_WHITESPACE
-    array([ 5,  6,  7,  8,  9,
-           10, 11, 12, 13, 14,
+    array([13, 14, 15, 16, 17,
+           22, 23, 24, 25, 26,
            -1, -1, -1, -1, -1])
-=======
-    array([13, 14, 15, 16, 17, 22, 23, 24, 25, 26, -1, -1, -1, -1, -1])
->>>>>>> e7bb87ee
-
     """
     # First, we find the shape of the vertical link array given the shape
     # of the raster model grid. In our example, the shape of vertical links for
@@ -2119,14 +2063,10 @@
     >>> rmg = RasterModelGrid(4, 5)
     >>> vertical_links = vertical_link_ids(rmg.shape)
     >>> vertical_east_link_neighbor(rmg.shape, vertical_links)
-<<<<<<< HEAD
     ...     # doctest: +NORMALIZE_WHITESPACE
-    array([ 1,  2,  3,  4, -1,
-            6,  7,  8,  9, -1,
-            11, 12, 13, 14, -1])
-=======
-    array([ 5,  6,  7,  8, -1, 14, 15, 16, 17, -1, 23, 24, 25, 26, -1])
->>>>>>> e7bb87ee
+    array([ 5,  6,  7,  8, -1,
+           14, 15, 16, 17, -1,
+           23, 24, 25, 26, -1])
     """
     # First, we find the shape of the vertical link array given the shape
     # of the raster model grid. In our example, the shape of vertical links for
@@ -2210,40 +2150,21 @@
     >>> rmg = RasterModelGrid(4, 5)
     >>> vertical_ids = vertical_link_ids(rmg.shape)
     >>> d4_vertical_link_neighbors(rmg.shape, vertical_ids)
-<<<<<<< HEAD
-    ...     # doctest: +NORMALIZE_WHITESPACE
-    array([[ 1,  5, -1, -1],
-           [ 2,  6,  0, -1],
-           [ 3,  7,  1, -1],
-           [ 4,  8,  2, -1],
-           [-1,  9,  3, -1],
-           [ 6, 10, -1,  0],
-           [ 7, 11,  5,  1],
-           [ 8, 12,  6,  2],
-           [ 9, 13,  7,  3],
-           [-1, 14,  8,  4],
-           [11, -1, -1,  5],
-           [12, -1, 10,  6],
-           [13, -1, 11,  7],
-           [14, -1, 12,  8],
-           [-1, -1, 13,  9]])
-=======
-    array([[-1, -1, 13,  5],
-           [-1,  4, 14,  6],
-           [-1,  5, 15,  7],
-           [-1,  6, 16,  8],
-           [-1,  7, 17, -1],
-           [ 4, -1, 22, 14],
-           [ 5, 13, 23, 15],
-           [ 6, 14, 24, 16],
-           [ 7, 15, 25, 17],
-           [ 8, 16, 26, -1],
-           [13, -1, -1, 23],
-           [14, 22, -1, 24],
-           [15, 23, -1, 25],
-           [16, 24, -1, 26],
-           [17, 25, -1, -1]])
->>>>>>> e7bb87ee
+    array([[ 5, 13, -1, -1],
+           [ 6, 14,  4, -1],
+           [ 7, 15,  5, -1],
+           [ 8, 16,  6, -1],
+           [-1, 17,  7, -1],
+           [14, 22, -1,  4],
+           [15, 23, 13,  5],
+           [16, 24, 14,  6],
+           [17, 25, 15,  7],
+           [-1, 26, 16,  8],
+           [23, -1, -1, 13],
+           [24, -1, 22, 14],
+           [25, -1, 23, 15],
+           [26, -1, 24, 16],
+           [-1, -1, 25, 17]])
     """
     south = vertical_south_link_neighbor(shape, vertical_ids, bad_index_value)
     west = vertical_west_link_neighbor(shape, vertical_ids, bad_index_value)
@@ -2307,27 +2228,15 @@
     >>> vertical_active_ids = vertical_active_link_ids(
     ...     rmg.shape, active_link_ids)
     >>> d4_vertical_active_link_neighbors(rmg.shape, vertical_active_ids)
-<<<<<<< HEAD
-    array([[ 2,  6, -1, -1],
-           [ 3,  7,  1, -1],
-           [-1,  8,  2, -1],
-           [ 7, 11, -1,  1],
-           [ 8, 12,  6,  2],
-           [-1, 13,  7,  3],
-           [12, -1, -1,  6],
-           [13, -1, 11,  7],
-           [-1, -1, 12,  8]])
-=======
-    array([[-1, -1, 14,  6],
-           [-1,  5, 15,  7],
-           [-1,  6, 16, -1],
-           [ 5, -1, 23, 15],
-           [ 6, 14, 24, 16],
-           [ 7, 15, 25, -1],
-           [14, -1, -1, 24],
-           [15, 23, -1, 25],
-           [16, 24, -1, -1]])
->>>>>>> e7bb87ee
+    array([[ 6, 14, -1, -1],
+           [ 7, 15,  5, -1],
+           [-1, 16,  6, -1],
+           [15, 23, -1,  5],
+           [16, 24, 14,  6],
+           [-1, 25, 15,  7],
+           [24, -1, -1, 14],
+           [25, -1, 23, 15],
+           [-1, -1, 24, 16]])
     """
     # To do this we simply call the find_d4_vertical_neighbors() function
     # which gives the neighbors for ALL vertical links in an array, even
